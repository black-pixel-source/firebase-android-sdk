--- conflicted
+++ resolved
@@ -117,12 +117,8 @@
     }
 
     testImplementation 'junit:junit:4.12'
-<<<<<<< HEAD
+    testImplementation 'androidx.test:core:1.2.0'
     testImplementation 'org.mockito:mockito-core:2.25.0'
-=======
-    testImplementation 'androidx.test:core:1.2.0'
-    testImplementation 'org.mockito:mockito-core:2.21.0'
->>>>>>> d12b0d77
     testImplementation "org.robolectric:robolectric:$robolectricVersion"
     testImplementation "com.google.truth:truth:$googleTruthVersion"
     testImplementation 'com.fasterxml.jackson.core:jackson-databind:2.9.8'
